import os
from dataclasses import dataclass

@dataclass(init=False)
class GlobalConfig:
	""" base architecture configurations """
	# Data
	seq_len = 1 # input timesteps
	pred_len = 4 # future waypoints predicted

	# data root
	root_dir_all = "/ssd/dataset/tcp/data/tcp_carla_data"

<<<<<<< HEAD
	train_towns = ['town02', 'town07', 'town10', 'town01', 'town03', 'town04',  'town06']
	val_towns = ['town05']
	# train_towns = ['town01', 'town03', 'town04',  'town06']
	# val_towns = ['town02', 'town05', 'town07', 'town10']
=======
	# train_towns = ['town01', 'town03', 'town04',  'town06', ]
	# val_towns = ['town02', 'town05', 'town07', 'town10']
	train_towns = ['town02', 'town07', 'town10', 'town01', 'town03', 'town04',  'town06', ]
	val_towns = ['town05']
>>>>>>> 8c01cc76
	train_data, val_data = [], []

	for town in train_towns:		
		train_data.append(os.path.join(root_dir_all, town))
<<<<<<< HEAD
		if town not in ['town02', 'town07']:
=======
		if town not in ["town02","town07"]:
>>>>>>> 8c01cc76
			train_data.append(os.path.join(root_dir_all, town+'_addition'))
	for town in val_towns:
		val_data.append(os.path.join(root_dir_all, town+'_val'))

		val_data.append(os.path.join(root_dir_all, town))
		val_data.append(os.path.join(root_dir_all, town+'_addition'))

	ignore_sides = True # don't consider side cameras
	ignore_rear = True # don't consider rear cameras

	input_resolution = 256

	scale = 1 # image pre-processing
	crop = 256 # image pre-processing

	lr = 1e-4 # learning rate

	# Controller
	turn_KP = 0.75
	turn_KI = 0.75
	turn_KD = 0.3
	turn_n = 40 # buffer size

	speed_KP = 5.0
	speed_KI = 0.5
	speed_KD = 1.0
	speed_n = 40 # buffer size

	max_throttle = 0.75 # upper limit on throttle signal value in dataset
	brake_speed = 0.4 # desired speed below which brake is triggered
	brake_ratio = 1.1 # ratio of speed to desired speed at which brake is triggered
	clip_delta = 0.25 # maximum change in speed input to logitudinal controller


	aim_dist = 4.0 # distance to search around for aim point
	angle_thresh = 0.3 # outlier control detection angle
	dist_thresh = 10 # target point y-distance for outlier filtering

	speed_weight = 0.05
	value_weight = 0.001
	features_weight = 0.05

<<<<<<< HEAD
	rl_ckpt = "/home/gyp/program/TCP/roach/log/ckpt_11833344.pth"
=======
	rl_ckpt = "/home/yipin/program/TCP/roach/log/ckpt_11833344.pth"
>>>>>>> 8c01cc76

	img_aug = True


	def __init__(self, **kwargs):
		for k,v in kwargs.items():
			setattr(self, k, v)

if __name__ == "__main__":
	config = GlobalConfig()
	params = dir(config)
	for param in params:
		if "__" not in param:
			print(f"{param}:  {getattr(config, param)}")<|MERGE_RESOLUTION|>--- conflicted
+++ resolved
@@ -11,26 +11,15 @@
 	# data root
 	root_dir_all = "/ssd/dataset/tcp/data/tcp_carla_data"
 
-<<<<<<< HEAD
 	train_towns = ['town02', 'town07', 'town10', 'town01', 'town03', 'town04',  'town06']
 	val_towns = ['town05']
 	# train_towns = ['town01', 'town03', 'town04',  'town06']
 	# val_towns = ['town02', 'town05', 'town07', 'town10']
-=======
-	# train_towns = ['town01', 'town03', 'town04',  'town06', ]
-	# val_towns = ['town02', 'town05', 'town07', 'town10']
-	train_towns = ['town02', 'town07', 'town10', 'town01', 'town03', 'town04',  'town06', ]
-	val_towns = ['town05']
->>>>>>> 8c01cc76
 	train_data, val_data = [], []
 
 	for town in train_towns:		
 		train_data.append(os.path.join(root_dir_all, town))
-<<<<<<< HEAD
 		if town not in ['town02', 'town07']:
-=======
-		if town not in ["town02","town07"]:
->>>>>>> 8c01cc76
 			train_data.append(os.path.join(root_dir_all, town+'_addition'))
 	for town in val_towns:
 		val_data.append(os.path.join(root_dir_all, town+'_val'))
@@ -73,11 +62,7 @@
 	value_weight = 0.001
 	features_weight = 0.05
 
-<<<<<<< HEAD
-	rl_ckpt = "/home/gyp/program/TCP/roach/log/ckpt_11833344.pth"
-=======
 	rl_ckpt = "/home/yipin/program/TCP/roach/log/ckpt_11833344.pth"
->>>>>>> 8c01cc76
 
 	img_aug = True
 
