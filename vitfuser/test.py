--- conflicted
+++ resolved
@@ -11,10 +11,6 @@
 from pvt import PyramidVisionTransformerV2
 from model import CrossTransformerBlock
 
-<<<<<<< HEAD
-=======
-
->>>>>>> 8c01cc76
 # model = PyramidVisionTransformerV2(img_size=256, 
 #                 patch_size=4, 
 #                 in_chans=3, 
@@ -32,47 +28,6 @@
 #                 sr_ratios=[8, 4, 2, 1], 
 #                 num_stages=4, linear=False)
 
-<<<<<<< HEAD
-# print(model)
-
-# image_input = torch.randn(1, 3, 256, 256)
-# out = model(image_input)
-# print(out.shape)
-
-
-# model = CrossTransformerBlock(
-#     n_embd = 196, 
-#     q_n_embd = 128, 
-#     n_head=4, 
-#     block_exp=4, 
-#     attn_pdrop=.0,
-#     resid_pdrop=.0)
-
-# q = torch.randn(1, 128, 16, 16)
-# kv = torch.randn(1, 196, 8, 8)
-
-# out = model(q, kv)
-# print(out.shape)
-
-import torch
-import torch.nn as nn
-import torch.nn.functional as F
-
-from thop import profile
-from thop import clever_format
-
-model = nn.GRU(input_size=192, hidden_size=64, batch_first=True)
-input = torch.randn(1, 4, 192)
-emb = nn.Embedding(7, 192)
-
-flops, params = profile(model, inputs=[input])
-flops, params = clever_format([flops, params], "%.3f")
-print(flops, params)
-
-flops, params = profile(emb, inputs=[torch.randint(0,6,[1])])
-flops, params = clever_format([flops, params], "%.3f")
-print(flops, params)
-=======
 
 # model = EfficientViT(img_size=256,
 #                  patch_size=16,
@@ -110,5 +65,4 @@
 # 	pred_wp = model(image_input)
 # 	torch.cuda.synchronize()
 # time_end = time.time()
-# print('latency: ', (time_end-time_start)/REPEAT * 1000, 'ms')
->>>>>>> 8c01cc76
+# print('latency: ', (time_end-time_start)/REPEAT * 1000, 'ms')